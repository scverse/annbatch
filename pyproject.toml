--- conflicted
+++ resolved
@@ -24,15 +24,9 @@
 ]
 dependencies = [
   "anndata[lazy]>=0.12.6",
-<<<<<<< HEAD
-  "dask>=2025.9",
-  "pandas>=2.2.2,<3",
-  "scipy>1.15",
-=======
   "dask>=2025.9.0",
   "pandas>=2.2.2,<3",
   "scipy>1.15,<1.17",
->>>>>>> a2689777
   # for debug logging (referenced from the issue template)
   "session-info2",
   "tqdm",
