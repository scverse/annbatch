from __future__ import annotations

import multiprocessing
from importlib.util import find_spec
from types import NoneType
from typing import TYPE_CHECKING, TypedDict

import anndata as ad
import h5py
import numpy as np
import pandas as pd
import pytest
import scipy.sparse as sp
import zarr
import zarrs  # noqa: F401

from arrayloaders import ZarrDenseDataset, ZarrSparseDataset

try:
    from cupy import ndarray as CupyArray
    from cupyx.scipy.sparse import csr_matrix as CupyCSRMatrix
except ImportError:
    CupyCSRMatrix = NoneType
    CupyArray = NoneType

if TYPE_CHECKING:
    from collections.abc import Callable
    from pathlib import Path


class Data(TypedDict):
    dataset: ad.abc.CSRDataset | zarr.Array
    obs: np.ndarray


class ListData:
    datasets: list[ad.abc.CSRDataset | zarr.Array]
    obs: list[np.ndarray]


def open_sparse(path: Path, *, use_zarrs: bool = False, use_anndata: bool = False) -> Data | ad.AnnData:
    old_pipeline = zarr.config.get("codec_pipeline.path")

    with zarr.config.set({"codec_pipeline.path": "zarrs.ZarrsCodecPipeline" if use_zarrs else old_pipeline}):
        data = {
            "dataset": ad.io.sparse_dataset(zarr.open(path)["layers"]["sparse"]),
            "obs": ad.io.read_elem(zarr.open(path)["obs"])["label"].to_numpy(),
        }
    if use_anndata:
        return ad.AnnData(X=data["dataset"], obs=pd.DataFrame({"label": data["obs"]}))
    return data


def open_dense(path: Path, *, use_zarrs: bool = False, use_anndata: bool = False) -> Data | ad.AnnData:
    old_pipeline = zarr.config.get("codec_pipeline.path")

    with zarr.config.set({"codec_pipeline.path": "zarrs.ZarrsCodecPipeline" if use_zarrs else old_pipeline}):
        data = {
            "dataset": zarr.open(path)["X"],
            "obs": ad.io.read_elem(zarr.open(path)["obs"])["label"].to_numpy(),
        }
    if use_anndata:
        return ad.AnnData(X=data["dataset"], obs=pd.DataFrame({"label": data["obs"]}))
    return data


def concat(datas: list[Data | ad.AnnData]) -> ListData | list[ad.AnnData]:
    return (
        {
            "datasets": [d["dataset"] for d in datas],
            "obs": [d["obs"] for d in datas],
        }
        if all(isinstance(d, dict) for d in datas)
        else datas
    )


@pytest.mark.parametrize("shuffle", [True, False], ids=["shuffled", "unshuffled"])
@pytest.mark.parametrize(
    "gen_loader",
    [
        pytest.param(
            lambda path,
            shuffle,
            use_zarrs,
            chunk_size=chunk_size,
            preload_nchunks=preload_nchunks,
            dataset_class=dataset_class,
            batch_size=batch_size,
            preload_to_gpu=preload_to_gpu,
            obs_keys=obs_keys: dataset_class(
                shuffle=shuffle,
                chunk_size=chunk_size,
                preload_nchunks=preload_nchunks,
                return_index=True,
                batch_size=batch_size,
                preload_to_gpu=preload_to_gpu,
                to_torch=False,
            ).add_anndatas(
                [
                    (open_sparse if issubclass(dataset_class, ZarrSparseDataset) else open_dense)(
                        p, use_zarrs=use_zarrs, use_anndata=True
                    )
                    for p in path.glob("*.zarr")
                ],
                obs_keys=obs_keys,
            ),
            id=f"chunk_size={chunk_size}-preload_nchunks={preload_nchunks}-obs_keys={obs_keys}-dataset_class={dataset_class.__name__}-layer_keys={layer_keys}-batch_size={batch_size}{'-cupy' if preload_to_gpu else ''}",  # type: ignore[attr-defined]
            marks=pytest.mark.skipif(
                find_spec("cupy") is None and preload_to_gpu,
                reason="need cupy installed",
            ),
        )
        for chunk_size, preload_nchunks, obs_keys, dataset_class, layer_keys, batch_size, preload_to_gpu in [
            elem
            for preload_to_gpu in [True, False]
            for obs_keys in [None, "label"]
            for dataset_class in [ZarrDenseDataset, ZarrSparseDataset]  # type: ignore[list-item]
            for elem in [
                [
                    1,
                    5,
                    obs_keys,
                    dataset_class,
                    None,
                    1,
                    preload_to_gpu,
                ],  # singleton chunk size
                [
                    5,
                    1,
                    obs_keys,
                    dataset_class,
                    None,
                    1,
                    preload_to_gpu,
                ],  # singleton preload
                [
                    10,
                    5,
                    obs_keys,
                    dataset_class,
                    None,
                    5,
                    preload_to_gpu,
                ],  # batch size divides total in memory size evenly
                [
                    10,
                    5,
                    obs_keys,
                    dataset_class,
                    None,
                    50,
                    preload_to_gpu,
                ],  # batch size equal to in-memory size loading
                [
                    10,
                    5,
                    obs_keys,
                    dataset_class,
                    None,
                    14,
                    preload_to_gpu,
                ],  # batch size does not divide in memory size evenly
            ]
        ]
    ],
)
def test_store_load_dataset(
    adata_with_zarr_path_same_var_space: tuple[ad.AnnData, Path], *, shuffle: bool, gen_loader, use_zarrs
):
    """
    This test verifies that the DaskDataset works correctly:
        1. The DaskDataset correctly loads data from the mock store
        2. Each sample has the expected feature dimension
        3. All samples from the dataset are processed
        4. If the dataset is not shuffled, it returns the correct data
    """
    loader = gen_loader(adata_with_zarr_path_same_var_space[1], shuffle, use_zarrs)
    adata = adata_with_zarr_path_same_var_space[0]
    is_dense = isinstance(loader, ZarrDenseDataset)
    n_elems = 0
    batches = []
    labels = []
    indices = []
    expected_data = adata.X if is_dense else adata.layers["sparse"].toarray()
    for batch in loader:
        x, label, index = batch
        n_elems += x.shape[0]
        # Check feature dimension
        assert x.shape[1] == 100
        batches += [x.get() if isinstance(x, CupyCSRMatrix | CupyArray) else x]
        if label is not None:
            labels += [label]
        if index is not None:
            indices += [index]
    # check that we yield all samples from the dataset
    # np.array for sparse
    stacked = (np if is_dense else sp).vstack(batches)
    if not is_dense:
        stacked = stacked.toarray()
    if not shuffle:
        np.testing.assert_allclose(stacked, expected_data)
        if len(labels) > 0:
            expected_labels = adata.obs["label"]
            np.testing.assert_allclose(
                np.concatenate(labels).ravel(),
                expected_labels,
            )
    else:
        if len(indices) > 0:
            indices = np.concatenate(indices).ravel()
            np.testing.assert_allclose(stacked, expected_data[indices])
        assert n_elems == adata.shape[0]


@pytest.mark.parametrize(
    "gen_loader",
    [
        (
            lambda path,
            chunk_size=chunk_size,
            preload_nchunks=preload_nchunks,
            dataset_class=dataset_class: dataset_class(
                shuffle=True,
                chunk_size=chunk_size,
                preload_nchunks=preload_nchunks,
            )
        )
        for chunk_size, preload_nchunks in [[0, 10], [10, 0]]
        for dataset_class in [ZarrSparseDataset, ZarrDenseDataset]
    ],
)
def test_zarr_store_errors_lt_1(gen_loader, adata_with_zarr_path_same_var_space: tuple[ad.AnnData, Path]):
    with pytest.raises(ValueError, match="must be greater than 1"):
        gen_loader(adata_with_zarr_path_same_var_space[1])


def test_bad_adata_X_type(adata_with_zarr_path_same_var_space: tuple[ad.AnnData, Path]):
    data = open_dense(next(adata_with_zarr_path_same_var_space[1].glob("*.zarr")))
    data["dataset"] = data["dataset"][...]
    ds = ZarrDenseDataset(shuffle=True, chunk_size=10, preload_nchunks=10, preload_to_gpu=False, to_torch=False)
    with pytest.raises(TypeError, match="Cannot create"):
        ds.add_dataset(**data)


@pytest.mark.skipif(not find_spec("torch"), reason="need torch installed")
@pytest.mark.parametrize(
    "preload_to_gpu",
    [
        pytest.param(
            True,
            marks=pytest.mark.skipif(
                find_spec("cupy") is None,
                reason="need cupy installed",
            ),
        ),
        False,
    ],
)
@pytest.mark.parametrize(
    ["dataset_class", "open_func"], [[ZarrSparseDataset, open_sparse], [ZarrDenseDataset, open_dense]]
)
def test_to_torch(
    adata_with_zarr_path_same_var_space: tuple[ad.AnnData, Path],
    dataset_class: type[ZarrDenseDataset] | type[ZarrSparseDataset],
    open_func: Callable[[Path], Data],
    preload_to_gpu: bool,
):
    import torch

    # batch_size guaranteed to have leftovers to drop
    ds = dataset_class(
        shuffle=False,
        chunk_size=5,
        preload_nchunks=10,
        batch_size=42,
        preload_to_gpu=preload_to_gpu,
        return_index=True,
        to_torch=True,
    )
    ds.add_dataset(**open_func(next(adata_with_zarr_path_same_var_space[1].glob("*.zarr"))))
    assert isinstance(next(iter(ds))[0], torch.Tensor)


def test_drop_last(adata_with_zarr_path_same_var_space: tuple[ad.AnnData, Path]):
    # batch_size guaranteed to have leftovers to drop
    ds = ZarrSparseDataset(
        shuffle=False,
        chunk_size=5,
        preload_nchunks=10,
        batch_size=42,
        preload_to_gpu=False,
        return_index=True,
        drop_last=True,
        to_torch=False,
    )
    ds.add_dataset(**open_sparse(next(adata_with_zarr_path_same_var_space[1].glob("*.zarr"))))
    adata = adata_with_zarr_path_same_var_space[0]
    batches = []
    indices = []
    for x, _, idx in ds:
        batches += [x]
        indices += [idx]
    X = sp.vstack(batches).toarray()
    assert X.shape[0] < adata.shape[0]
    X_expected = adata[np.concatenate(indices)].layers["sparse"].toarray()
    np.testing.assert_allclose(X, X_expected)


def test_bad_adata_X_hdf5(adata_with_h5_path_different_var_space: tuple[ad.AnnData, Path]):
    with h5py.File(next(adata_with_h5_path_different_var_space[1].glob("*.h5ad"))) as f:
        data = ad.io.sparse_dataset(f["X"])
        ds = ZarrDenseDataset(shuffle=True, chunk_size=10, preload_nchunks=10, preload_to_gpu=False, to_torch=False)
        with pytest.raises(TypeError, match="Cannot create"):
            ds.add_dataset(data)


def _custom_collate_fn(elems):
    import torch

    if isinstance(elems[0][0], torch.Tensor):
        x = torch.vstack([v[0].to_dense() for v in elems])
    elif isinstance(elems[0][0], sp.csr_matrix):
        x = sp.vstack([v[0] for v in elems]).toarray()
    else:
        x = np.vstack([v[0] for v in elems])

    if len(elems[0]) == 2:
        y = np.array([v[1] for v in elems])
    else:
        y = np.array([v[2] for v in elems])

    return x, y


<<<<<<< HEAD
@pytest.mark.parametrize("loader", [ZarrDenseDataset, ZarrSparseDataset])
def test_torch_multiprocess_dataloading_zarr(adata_with_path: tuple[ad.AnnData, Path], loader, use_zarrs):
=======
@pytest.mark.skipif(not find_spec("torch"), reason="need torch installed")
@pytest.mark.skipif(
    platform.system() != "Linux",
    reason="See: https://github.com/scverse/anndata/issues/2021 potentially",
)
def test_dataloader_fails_linux_with_anndata(adata_with_zarr_path_same_var_space: tuple[ad.AnnData, Path]):
    from torch.utils.data import DataLoader

    ds = ZarrSparseDataset(chunk_size=10, preload_nchunks=4, shuffle=True, return_index=True, preload_to_gpu=False)
    ds.add_anndatas(
        [
            open_sparse(p, use_zarrs=True, use_anndata=True)
            for p in adata_with_zarr_path_same_var_space[1].glob("*.zarr")
        ]
    )
    dataloader = DataLoader(
        ds,
        batch_size=32,
        num_workers=4,
        collate_fn=_custom_collate_fn,
    )
    with pytest.raises(NotImplementedError, match=r"why we can't load anndata from torch"):
        next(iter(dataloader))
    ds = ZarrSparseDataset(chunk_size=10, preload_nchunks=4, shuffle=True, return_index=True, preload_to_gpu=False)
    ds.add_datasets(**concat([open_sparse(p) for p in adata_with_zarr_path_same_var_space[1].glob("*.zarr")]))
    dataloader = DataLoader(
        ds,
        batch_size=32,
        num_workers=4,
        collate_fn=_custom_collate_fn,
    )
    next(iter(dataloader))


@pytest.mark.skipif(not find_spec("torch"), reason="Need torch installed.")
@pytest.mark.parametrize("loader", [ZarrDenseDataset, ZarrSparseDataset])
@pytest.mark.skipif(
    platform.system() == "Linux",
    reason="See: https://github.com/scverse/anndata/issues/2021 potentially",
)
def test_torch_multiprocess_dataloading_zarr(
    adata_with_zarr_path_same_var_space: tuple[ad.AnnData, Path], loader, use_zarrs
):
>>>>>>> e42d3677
    """
    Test that the ZarrDatasets can be used with PyTorch's DataLoader in a multiprocess context and that each element of
    the dataset gets yielded once.
    """
<<<<<<< HEAD
    # see https://github.com/google/tensorstore/issues/61
    multiprocessing.set_start_method("spawn")
=======
    from torch.utils.data import DataLoader

>>>>>>> e42d3677
    if issubclass(loader, ZarrSparseDataset):
        ds = ZarrSparseDataset(chunk_size=10, preload_nchunks=4, shuffle=True, return_index=True, preload_to_gpu=False)
        ds.add_datasets(
            **concat(
                [open_sparse(p, use_zarrs=use_zarrs) for p in adata_with_zarr_path_same_var_space[1].glob("*.zarr")]
            )
        )
        x_ref = adata_with_zarr_path_same_var_space[0].layers["sparse"].toarray()
    elif issubclass(loader, ZarrDenseDataset):
        ds = ZarrDenseDataset(chunk_size=10, preload_nchunks=4, shuffle=True, return_index=True, preload_to_gpu=False)
        ds.add_datasets(
            **concat(
                [open_dense(p, use_zarrs=use_zarrs) for p in adata_with_zarr_path_same_var_space[1].glob("*.zarr")]
            )
        )
        x_ref = adata_with_zarr_path_same_var_space[0].X
    else:
        raise ValueError("Unknown loader type")

    dataloader = DataLoader(
        ds,
        batch_size=32,
        num_workers=4,
        collate_fn=_custom_collate_fn,
    )
    x_list, idx_list = [], []
    for batch in dataloader:
        x, idxs = batch
        x_list.append(x)
        idx_list.append(idxs.ravel())

    x = np.vstack(x_list)
    idxs = np.concatenate(idx_list)

    assert np.array_equal(x[np.argsort(idxs)], x_ref)


@pytest.mark.skipif(
    find_spec("cupy") is not None, reason="Can't test for preload_to_gpu True ImportError with cupy installed"
)
def test_no_cupy():
    with pytest.raises(ImportError, match=r"even though preload_to_gpu=True"):
        ZarrDenseDataset(chunk_size=10, preload_nchunks=4, preload_to_gpu=True, to_torch=False)


@pytest.mark.skipif(
    find_spec("torch") is not None, reason="Can't test for to_torch True ImportError with torch installed"
)
def test_no_torch():
    with pytest.raises(ImportError, match=r"even though to_torch=True"):
        ZarrDenseDataset(chunk_size=10, preload_nchunks=4, to_torch=True, preload_to_gpu=False)


def test_torch_default(adata_with_zarr_path_same_var_space: tuple[ad.AnnData, Path]):
    if find_spec("torch"):
        from torch import Tensor as expected_cls
    else:
        from numpy import ndarray as expected_cls
    ds = ZarrDenseDataset(
        chunk_size=10, preload_nchunks=4, batch_size=22, shuffle=True, return_index=False, preload_to_gpu=False
    ).add_dataset(**open_dense(list(adata_with_zarr_path_same_var_space[1].iterdir())[0]))
    for batch in ds:
        assert isinstance(batch[0], expected_cls)<|MERGE_RESOLUTION|>--- conflicted
+++ resolved
@@ -334,65 +334,19 @@
     return x, y
 
 
-<<<<<<< HEAD
-@pytest.mark.parametrize("loader", [ZarrDenseDataset, ZarrSparseDataset])
-def test_torch_multiprocess_dataloading_zarr(adata_with_path: tuple[ad.AnnData, Path], loader, use_zarrs):
-=======
-@pytest.mark.skipif(not find_spec("torch"), reason="need torch installed")
-@pytest.mark.skipif(
-    platform.system() != "Linux",
-    reason="See: https://github.com/scverse/anndata/issues/2021 potentially",
-)
-def test_dataloader_fails_linux_with_anndata(adata_with_zarr_path_same_var_space: tuple[ad.AnnData, Path]):
-    from torch.utils.data import DataLoader
-
-    ds = ZarrSparseDataset(chunk_size=10, preload_nchunks=4, shuffle=True, return_index=True, preload_to_gpu=False)
-    ds.add_anndatas(
-        [
-            open_sparse(p, use_zarrs=True, use_anndata=True)
-            for p in adata_with_zarr_path_same_var_space[1].glob("*.zarr")
-        ]
-    )
-    dataloader = DataLoader(
-        ds,
-        batch_size=32,
-        num_workers=4,
-        collate_fn=_custom_collate_fn,
-    )
-    with pytest.raises(NotImplementedError, match=r"why we can't load anndata from torch"):
-        next(iter(dataloader))
-    ds = ZarrSparseDataset(chunk_size=10, preload_nchunks=4, shuffle=True, return_index=True, preload_to_gpu=False)
-    ds.add_datasets(**concat([open_sparse(p) for p in adata_with_zarr_path_same_var_space[1].glob("*.zarr")]))
-    dataloader = DataLoader(
-        ds,
-        batch_size=32,
-        num_workers=4,
-        collate_fn=_custom_collate_fn,
-    )
-    next(iter(dataloader))
-
-
 @pytest.mark.skipif(not find_spec("torch"), reason="Need torch installed.")
 @pytest.mark.parametrize("loader", [ZarrDenseDataset, ZarrSparseDataset])
-@pytest.mark.skipif(
-    platform.system() == "Linux",
-    reason="See: https://github.com/scverse/anndata/issues/2021 potentially",
-)
 def test_torch_multiprocess_dataloading_zarr(
     adata_with_zarr_path_same_var_space: tuple[ad.AnnData, Path], loader, use_zarrs
 ):
->>>>>>> e42d3677
     """
     Test that the ZarrDatasets can be used with PyTorch's DataLoader in a multiprocess context and that each element of
     the dataset gets yielded once.
     """
-<<<<<<< HEAD
+    from torch.utils.data import DataLoader
+
     # see https://github.com/google/tensorstore/issues/61
     multiprocessing.set_start_method("spawn")
-=======
-    from torch.utils.data import DataLoader
-
->>>>>>> e42d3677
     if issubclass(loader, ZarrSparseDataset):
         ds = ZarrSparseDataset(chunk_size=10, preload_nchunks=4, shuffle=True, return_index=True, preload_to_gpu=False)
         ds.add_datasets(
