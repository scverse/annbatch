from __future__ import annotations

import platform
from typing import TYPE_CHECKING, TypedDict

import anndata as ad
import numpy as np
import pytest
import scipy.sparse as sp
import zarr
import zarrs  # noqa: F401

from arrayloaders.io import (
    DaskDataset,
    ZarrDenseDataset,
    ZarrSparseDataset,
    read_lazy_store,
)

if TYPE_CHECKING:
    from pathlib import Path


<<<<<<< HEAD
def open_sparse(path: Path, *, use_zarrs=False):
    old_pipeline = zarr.config.get("codec_pipeline.path")

    with zarr.config.set(
        {
            "codec_pipeline.path": "zarrs.ZarrsCodecPipeline"
            if use_zarrs
            else old_pipeline
        }
    ):
        return ad.AnnData(
            X=ad.io.sparse_dataset(zarr.open(path)["layers"]["sparse"]),
            obs=ad.io.read_elem(zarr.open(path)["obs"]),
            layers={"data": ad.io.sparse_dataset(zarr.open(path)["layers"]["sparse"])},
        )


def open_dense(path: Path, *, use_zarrs=False):
    old_pipeline = zarr.config.get("codec_pipeline.path")

    with zarr.config.set(
        {
            "codec_pipeline.path": "zarrs.ZarrsCodecPipeline"
            if use_zarrs
            else old_pipeline
        }
    ):
        return ad.AnnData(
            X=zarr.open(path)["X"],
            obs=ad.io.read_elem(zarr.open(path)["obs"]),
            layers={"data": zarr.open(path)["X"]},
        )
=======
class Data(TypedDict):
    dataset: ad.abc.CSRDataset | zarr.Array
    obs: np.ndarray


class ListData(TypedDict):
    datasets: list[ad.abc.CSRDataset | zarr.Array]
    obs: list[np.ndarray]


def open_sparse(path: Path) -> Data:
    return {
        "dataset": ad.io.sparse_dataset(zarr.open(path)["layers"]["sparse"]),
        "obs": ad.io.read_elem(zarr.open(path)["obs"])["label"].to_numpy(),
    }


def open_dense(path: Path) -> Data:
    return {
        "dataset": zarr.open(path)["X"],
        "obs": ad.io.read_elem(zarr.open(path)["obs"])["label"].to_numpy(),
    }


def concat(dicts: list[Data]) -> ListData:
    return {
        "datasets": [d["dataset"] for d in dicts],
        "obs": [d["obs"] for d in dicts],
    }
>>>>>>> fdd0a636


@pytest.mark.parametrize("shuffle", [True, False], ids=["shuffled", "unshuffled"])
@pytest.mark.parametrize(
    "gen_loader",
    [
        pytest.param(
            lambda path, shuffle, use_zarrs: DaskDataset(
                read_lazy_store(path, obs_columns=["label"]),
                label_column="label",
                n_chunks=4,
                shuffle=shuffle,
            ),
            id="dask",
        ),
        *(
            pytest.param(
                lambda path,
                shuffle,
                use_zarrs,
                chunk_size=chunk_size,
                preload_nchunks=preload_nchunks,
                dataset_class=dataset_class,
                batch_size=batch_size: dataset_class(
                    shuffle=shuffle,
                    chunk_size=chunk_size,
                    preload_nchunks=preload_nchunks,
                    return_index=True,
                    batch_size=batch_size,
<<<<<<< HEAD
                ).add_anndatas(
                    [
                        (
                            open_sparse
                            if issubclass(dataset_class, ZarrSparseDataset)
                            else open_dense
                        )(p, use_zarrs=use_zarrs)
                        for p in path.glob("*.zarr")
                    ],
                    layer_keys,
                    obs_keys,
=======
                ).add_datasets(
                    **concat(
                        [
                            (
                                open_sparse
                                if issubclass(dataset_class, ZarrSparseDataset)
                                else open_dense
                            )(p)
                            for p in path.glob("*.zarr")
                        ]
                    )
>>>>>>> fdd0a636
                ),
                id=f"chunk_size={chunk_size}-preload_nchunks={preload_nchunks}-obs_keys={obs_keys}-dataset_class={dataset_class.__name__}-layer_keys={layer_keys}-batch_size={batch_size}",  # type: ignore[attr-defined]
            )
            for chunk_size, preload_nchunks, obs_keys, dataset_class, layer_keys, batch_size in [
                elem
                for dataset_class in [ZarrDenseDataset, ZarrSparseDataset]  # type: ignore[list-item]
                for elem in [
                    [1, 5, None, dataset_class, None, 1],  # singleton chunk size
                    [5, 1, None, dataset_class, None, 1],  # singleton preload
                    [
                        10,
                        5,
                        None,
                        dataset_class,
                        None,
                        5,
                    ],  # batch size divides total in memory size evenly
                    [
                        10,
                        5,
                        None,
                        dataset_class,
                        None,
                        50,
                    ],  # batch size equal to in-memory size loading
                    [
                        10,
                        5,
                        None,
                        dataset_class,
                        None,
                        15,
                    ],  # batch size does not divide in memory size evenly
                ]
            ]
        ),
    ],
)
def test_store_load_dataset(mock_store: Path, *, shuffle: bool, gen_loader, use_zarrs):
    """
    This test verifies that the DaskDataset works correctly:
        1. The DaskDataset correctly loads data from the mock store
        2. Each sample has the expected feature dimension
        3. All samples from the dataset are processed
        4. If the dataset is not shuffled, it returns the correct data
    """
    adata = read_lazy_store(mock_store, obs_columns=["label"])

    loader = gen_loader(mock_store, shuffle, use_zarrs)
    is_dense = isinstance(loader, ZarrDenseDataset | DaskDataset)
    n_elems = 0
    batches = []
    labels = []
    indices = []
    expected_data = (
        adata.X.compute() if is_dense else adata.layers["sparse"].compute().toarray()
    )
    for batch in loader:
        if isinstance(loader, DaskDataset):
            x, label = batch
            index = None
        else:
            x, label, index = batch
        n_elems += 1 if (is_dask := isinstance(loader, DaskDataset)) else x.shape[0]
        # Check feature dimension
        assert x.shape[0 if is_dask else 1] == 100
        batches += [x]
        if label is not None:
            labels += [label]
        if index is not None:
            indices += [index]
    # check that we yield all samples from the dataset
    # np.array for sparse
    stacked = (np if is_dense else sp).vstack(batches)
    if not is_dense:
        stacked = stacked.toarray()
    if not shuffle:
        np.testing.assert_allclose(stacked, expected_data)
        if len(labels) > 0:
            expected_labels = adata.obs["label"]
            np.testing.assert_allclose(np.array(labels).ravel(), expected_labels)
    else:
        if len(indices) > 0:
            indices = np.concatenate(indices).ravel()
            np.testing.assert_allclose(stacked, expected_data[indices])
        assert n_elems == adata.shape[0]


@pytest.mark.parametrize(
    "gen_loader",
    [
        lambda path: DaskDataset(
            read_lazy_store(path, obs_columns=["label"])[:0],
            label_column="label",
            n_chunks=4,
            shuffle=True,
        ),
        lambda path: DaskDataset(
            read_lazy_store(path, obs_columns=["label"]),
            label_column="label",
            n_chunks=0,
            shuffle=True,
        ),
        *(
            (
                lambda path,
                chunk_size=chunk_size,
                preload_nchunks=preload_nchunks,
                dataset_class=dataset_class: dataset_class(
                    shuffle=True,
                    chunk_size=chunk_size,
                    preload_nchunks=preload_nchunks,
                )
            )
            for chunk_size, preload_nchunks in [[0, 10], [10, 0]]
            for dataset_class in [ZarrSparseDataset, ZarrDenseDataset]
        ),
    ],
)
def test_zarr_store_errors_lt_1(gen_loader, mock_store):
    with pytest.raises(ValueError, match="must be greater than 1"):
        gen_loader(mock_store)


def test_bad_adata_X_type(mock_store):
    data = open_dense(next(mock_store.glob("*.zarr")))
    data["dataset"] = data["dataset"][...]
    ds = ZarrDenseDataset(
        shuffle=True,
        chunk_size=10,
        preload_nchunks=10,
    )
    with pytest.raises(TypeError, match="Cannot add a dataset"):
        ds.add_dataset(**data)


def _custom_collate_fn(elems):
    if isinstance(elems[0][0], sp.csr_matrix):
        x = sp.vstack([v[0] for v in elems]).toarray()
    else:
        x = np.vstack([v[0] for v in elems])

    if len(elems[0]) == 2:
        y = np.array([v[1] for v in elems])
    else:
        y = np.array([v[2] for v in elems])

    return x, y


@pytest.mark.parametrize("loader", [DaskDataset, ZarrDenseDataset, ZarrSparseDataset])
@pytest.mark.skipif(
    platform.system() == "Linux",
    reason="See: https://github.com/scverse/anndata/issues/2021 potentially",
)
def test_torch_multiprocess_dataloading_zarr(mock_store, loader, use_zarrs):
    """
    Test that the ZarrDatasets can be used with PyTorch's DataLoader in a multiprocess context and that each element of
    the dataset gets yielded once.
    """
    from torch.utils.data import DataLoader

    if issubclass(loader, ZarrSparseDataset):
        ds = ZarrSparseDataset(
            chunk_size=10, preload_nchunks=4, shuffle=True, return_index=True
        )
<<<<<<< HEAD
        ds.add_anndatas(
            [open_sparse(p, use_zarrs=use_zarrs) for p in mock_store.glob("*.zarr")]
        )
=======
        ds.add_datasets(**concat([open_sparse(p) for p in mock_store.glob("*.zarr")]))
>>>>>>> fdd0a636
        x_ref = (
            read_lazy_store(mock_store, obs_columns=["label"])
            .layers["sparse"]
            .compute()
            .toarray()
        )
    elif issubclass(loader, ZarrDenseDataset):
        ds = ZarrDenseDataset(
            chunk_size=10, preload_nchunks=4, shuffle=True, return_index=True
        )
<<<<<<< HEAD
        ds.add_anndatas(
            [open_dense(p, use_zarrs=use_zarrs) for p in mock_store.glob("*.zarr")]
        )
        x_ref = read_lazy_store(mock_store, obs_columns=["label"]).X.compute()
=======
        ds.add_datasets(**concat([open_dense(p) for p in mock_store.glob("*.zarr")]))
        x_ref = read_lazy_store(mock_store, obs_columns=["label"]).X.compute(
            scheduler="single-threaded"
        )
>>>>>>> fdd0a636
    elif issubclass(loader, DaskDataset):
        adata = read_lazy_store(mock_store, obs_columns=["label"])
        adata.obs["order"] = np.arange(adata.shape[0])
        ds = DaskDataset(
            adata,
            label_column="order",
            n_chunks=4,
            shuffle=True,
        )
        x_ref = adata.X.compute(scheduler="single-threaded")
    else:
        raise ValueError("Unknown loader type")

    dataloader = DataLoader(
        ds,
        batch_size=32,
        num_workers=4,
        collate_fn=_custom_collate_fn,
    )
    x_list, idx_list = [], []
    for batch in dataloader:
        x, idxs = batch
        x_list.append(x)
        idx_list.append(idxs.ravel())

    x = np.vstack(x_list)
    idxs = np.concatenate(idx_list)

    assert np.array_equal(x[np.argsort(idxs)], x_ref)<|MERGE_RESOLUTION|>--- conflicted
+++ resolved
@@ -21,8 +21,17 @@
     from pathlib import Path
 
 
-<<<<<<< HEAD
-def open_sparse(path: Path, *, use_zarrs=False):
+class Data(TypedDict):
+    dataset: ad.abc.CSRDataset | zarr.Array
+    obs: np.ndarray
+
+
+class ListData(TypedDict):
+    datasets: list[ad.abc.CSRDataset | zarr.Array]
+    obs: list[np.ndarray]
+
+
+def open_sparse(path: Path, *, use_zarrs: bool = False) -> Data:
     old_pipeline = zarr.config.get("codec_pipeline.path")
 
     with zarr.config.set(
@@ -32,14 +41,13 @@
             else old_pipeline
         }
     ):
-        return ad.AnnData(
-            X=ad.io.sparse_dataset(zarr.open(path)["layers"]["sparse"]),
-            obs=ad.io.read_elem(zarr.open(path)["obs"]),
-            layers={"data": ad.io.sparse_dataset(zarr.open(path)["layers"]["sparse"])},
-        )
-
-
-def open_dense(path: Path, *, use_zarrs=False):
+        return {
+            "dataset": ad.io.sparse_dataset(zarr.open(path)["layers"]["sparse"]),
+            "obs": ad.io.read_elem(zarr.open(path)["obs"])["label"].to_numpy(),
+        }
+
+
+def open_dense(path: Path, *, use_zarrs: bool = False) -> Data:
     old_pipeline = zarr.config.get("codec_pipeline.path")
 
     with zarr.config.set(
@@ -49,34 +57,10 @@
             else old_pipeline
         }
     ):
-        return ad.AnnData(
-            X=zarr.open(path)["X"],
-            obs=ad.io.read_elem(zarr.open(path)["obs"]),
-            layers={"data": zarr.open(path)["X"]},
-        )
-=======
-class Data(TypedDict):
-    dataset: ad.abc.CSRDataset | zarr.Array
-    obs: np.ndarray
-
-
-class ListData(TypedDict):
-    datasets: list[ad.abc.CSRDataset | zarr.Array]
-    obs: list[np.ndarray]
-
-
-def open_sparse(path: Path) -> Data:
-    return {
-        "dataset": ad.io.sparse_dataset(zarr.open(path)["layers"]["sparse"]),
-        "obs": ad.io.read_elem(zarr.open(path)["obs"])["label"].to_numpy(),
-    }
-
-
-def open_dense(path: Path) -> Data:
-    return {
-        "dataset": zarr.open(path)["X"],
-        "obs": ad.io.read_elem(zarr.open(path)["obs"])["label"].to_numpy(),
-    }
+        return {
+            "dataset": zarr.open(path)["X"],
+            "obs": ad.io.read_elem(zarr.open(path)["obs"])["label"].to_numpy(),
+        }
 
 
 def concat(dicts: list[Data]) -> ListData:
@@ -84,7 +68,6 @@
         "datasets": [d["dataset"] for d in dicts],
         "obs": [d["obs"] for d in dicts],
     }
->>>>>>> fdd0a636
 
 
 @pytest.mark.parametrize("shuffle", [True, False], ids=["shuffled", "unshuffled"])
@@ -114,19 +97,6 @@
                     preload_nchunks=preload_nchunks,
                     return_index=True,
                     batch_size=batch_size,
-<<<<<<< HEAD
-                ).add_anndatas(
-                    [
-                        (
-                            open_sparse
-                            if issubclass(dataset_class, ZarrSparseDataset)
-                            else open_dense
-                        )(p, use_zarrs=use_zarrs)
-                        for p in path.glob("*.zarr")
-                    ],
-                    layer_keys,
-                    obs_keys,
-=======
                 ).add_datasets(
                     **concat(
                         [
@@ -134,11 +104,10 @@
                                 open_sparse
                                 if issubclass(dataset_class, ZarrSparseDataset)
                                 else open_dense
-                            )(p)
+                            )(p, use_zarrs=use_zarrs)
                             for p in path.glob("*.zarr")
                         ]
                     )
->>>>>>> fdd0a636
                 ),
                 id=f"chunk_size={chunk_size}-preload_nchunks={preload_nchunks}-obs_keys={obs_keys}-dataset_class={dataset_class.__name__}-layer_keys={layer_keys}-batch_size={batch_size}",  # type: ignore[attr-defined]
             )
@@ -305,13 +274,11 @@
         ds = ZarrSparseDataset(
             chunk_size=10, preload_nchunks=4, shuffle=True, return_index=True
         )
-<<<<<<< HEAD
-        ds.add_anndatas(
-            [open_sparse(p, use_zarrs=use_zarrs) for p in mock_store.glob("*.zarr")]
-        )
-=======
-        ds.add_datasets(**concat([open_sparse(p) for p in mock_store.glob("*.zarr")]))
->>>>>>> fdd0a636
+        ds.add_datasets(
+            **concat(
+                [open_sparse(p, use_zarrs=use_zarrs) for p in mock_store.glob("*.zarr")]
+            )
+        )
         x_ref = (
             read_lazy_store(mock_store, obs_columns=["label"])
             .layers["sparse"]
@@ -322,17 +289,14 @@
         ds = ZarrDenseDataset(
             chunk_size=10, preload_nchunks=4, shuffle=True, return_index=True
         )
-<<<<<<< HEAD
-        ds.add_anndatas(
-            [open_dense(p, use_zarrs=use_zarrs) for p in mock_store.glob("*.zarr")]
-        )
-        x_ref = read_lazy_store(mock_store, obs_columns=["label"]).X.compute()
-=======
-        ds.add_datasets(**concat([open_dense(p) for p in mock_store.glob("*.zarr")]))
+        ds.add_datasets(
+            **concat(
+                [open_dense(p, use_zarrs=use_zarrs) for p in mock_store.glob("*.zarr")]
+            )
+        )
         x_ref = read_lazy_store(mock_store, obs_columns=["label"]).X.compute(
             scheduler="single-threaded"
         )
->>>>>>> fdd0a636
     elif issubclass(loader, DaskDataset):
         adata = read_lazy_store(mock_store, obs_columns=["label"])
         adata.obs["order"] = np.arange(adata.shape[0])
