from __future__ import annotations

<<<<<<< HEAD
from typing import TYPE_CHECKING, TypedDict
=======
import platform
from typing import TYPE_CHECKING
>>>>>>> 108d27cb

import anndata as ad
import numpy as np
import pytest
import scipy.sparse as sp
import zarr

from arrayloaders.io import (
    DaskDataset,
    ZarrDenseDataset,
    ZarrSparseDataset,
    read_lazy_store,
)

if TYPE_CHECKING:
    from pathlib import Path


class Data(TypedDict):
    dataset: ad.abc.CSRDataset | zarr.Array
    obs: np.ndarray


class ListData(TypedDict):
    datasets: list[ad.abc.CSRDataset | zarr.Array]
    obs: list[np.ndarray]


def open_sparse(path: Path) -> Data:
    return {
        "dataset": ad.io.sparse_dataset(zarr.open(path)["layers"]["sparse"]),
        "obs": ad.io.read_elem(zarr.open(path)["obs"])["label"].to_numpy(),
    }


def open_dense(path: Path) -> Data:
    return {
        "dataset": zarr.open(path)["X"],
        "obs": ad.io.read_elem(zarr.open(path)["obs"])["label"].to_numpy(),
    }


def concat(dicts: list[Data]) -> ListData:
    return {
        "datasets": [d["dataset"] for d in dicts],
        "obs": [d["obs"] for d in dicts],
    }


@pytest.mark.parametrize("shuffle", [True, False], ids=["shuffled", "unshuffled"])
@pytest.mark.parametrize(
    "gen_loader",
    [
        pytest.param(
            lambda path, shuffle: DaskDataset(
                read_lazy_store(path, obs_columns=["label"]),
                label_column="label",
                n_chunks=4,
                shuffle=shuffle,
            ),
            id="dask",
        ),
        *(
            pytest.param(
                lambda path,
                shuffle,
                chunk_size=chunk_size,
                preload_nchunks=preload_nchunks,
                dataset_class=dataset_class,
                batch_size=batch_size: dataset_class(
                    shuffle=shuffle,
                    chunk_size=chunk_size,
                    preload_nchunks=preload_nchunks,
                    return_index=True,
                    batch_size=batch_size,
                ).add_datasets(
                    **concat(
                        [
                            (
                                open_sparse
                                if issubclass(dataset_class, ZarrSparseDataset)
                                else open_dense
                            )(p)
                            for p in path.glob("*.zarr")
                        ]
                    )
                ),
                id=f"chunk_size={chunk_size}-preload_nchunks={preload_nchunks}-obs_keys={obs_keys}-dataset_class={dataset_class.__name__}-layer_keys={layer_keys}-batch_size={batch_size}",  # type: ignore[attr-defined]
            )
            for chunk_size, preload_nchunks, obs_keys, dataset_class, layer_keys, batch_size in [
                elem
                for dataset_class in [ZarrDenseDataset, ZarrSparseDataset]  # type: ignore[list-item]
                for elem in [
                    [1, 5, None, dataset_class, None, 1],  # singleton chunk size
                    [5, 1, None, dataset_class, None, 1],  # singleton preload
                    [
                        10,
                        5,
                        None,
                        dataset_class,
                        None,
                        5,
                    ],  # batch size divides total in memory size evenly
                    [
                        10,
                        5,
                        None,
                        dataset_class,
                        None,
                        50,
                    ],  # batch size equal to in-memory size loading
                    [
                        10,
                        5,
                        None,
                        dataset_class,
                        None,
                        15,
                    ],  # batch size does not divide in memory size evenly
                ]
            ]
        ),
    ],
)
def test_store_load_dataset(mock_store: Path, *, shuffle: bool, gen_loader):
    """
    This test verifies that the DaskDataset works correctly:
        1. The DaskDataset correctly loads data from the mock store
        2. Each sample has the expected feature dimension
        3. All samples from the dataset are processed
        4. If the dataset is not shuffled, it returns the correct data
    """
    adata = read_lazy_store(mock_store, obs_columns=["label"])

    loader = gen_loader(mock_store, shuffle)
    is_dense = isinstance(loader, ZarrDenseDataset | DaskDataset)
    n_elems = 0
    batches = []
    labels = []
    indices = []
    expected_data = (
        adata.X.compute() if is_dense else adata.layers["sparse"].compute().toarray()
    )
    for batch in loader:
        if isinstance(loader, DaskDataset):
            x, label = batch
            index = None
        else:
            x, label, index = batch
        n_elems += 1 if (is_dask := isinstance(loader, DaskDataset)) else x.shape[0]
        # Check feature dimension
        assert x.shape[0 if is_dask else 1] == 100
        batches += [x]
        if label is not None:
            labels += [label]
        if index is not None:
            indices += [index]
    # check that we yield all samples from the dataset
    # np.array for sparse
    stacked = (np if is_dense else sp).vstack(batches)
    if not is_dense:
        stacked = stacked.toarray()
    if not shuffle:
        np.testing.assert_allclose(stacked, expected_data)
        if len(labels) > 0:
            expected_labels = adata.obs["label"]
            np.testing.assert_allclose(np.array(labels).ravel(), expected_labels)
    else:
        if len(indices) > 0:
            indices = np.concatenate(indices).ravel()
            np.testing.assert_allclose(stacked, expected_data[indices])
        assert n_elems == adata.shape[0]


@pytest.mark.parametrize(
    "gen_loader",
    [
        lambda path: DaskDataset(
            read_lazy_store(path, obs_columns=["label"])[:0],
            label_column="label",
            n_chunks=4,
            shuffle=True,
        ),
        lambda path: DaskDataset(
            read_lazy_store(path, obs_columns=["label"]),
            label_column="label",
            n_chunks=0,
            shuffle=True,
        ),
        *(
            (
                lambda path,
                chunk_size=chunk_size,
                preload_nchunks=preload_nchunks,
                dataset_class=dataset_class: dataset_class(
                    shuffle=True,
                    chunk_size=chunk_size,
                    preload_nchunks=preload_nchunks,
                )
            )
            for chunk_size, preload_nchunks in [[0, 10], [10, 0]]
            for dataset_class in [ZarrSparseDataset, ZarrDenseDataset]
        ),
    ],
)
def test_zarr_store_errors_lt_1(gen_loader, mock_store):
    with pytest.raises(ValueError, match="must be greater than 1"):
        gen_loader(mock_store)


def test_bad_adata_X_type(mock_store):
    data = open_dense(next(mock_store.glob("*.zarr")))
    data["dataset"] = data["dataset"][...]
    ds = ZarrDenseDataset(
        shuffle=True,
        chunk_size=10,
        preload_nchunks=10,
    )
    with pytest.raises(TypeError, match="Cannot add a dataset"):
        ds.add_dataset(**data)


def _custom_collate_fn(elems):
    if isinstance(elems[0][0], sp.csr_matrix):
        x = sp.vstack([v[0] for v in elems]).toarray()
    else:
        x = np.vstack([v[0] for v in elems])

    if len(elems[0]) == 2:
        y = np.array([v[1] for v in elems])
    else:
        y = np.array([v[2] for v in elems])

    return x, y


@pytest.mark.parametrize("loader", [DaskDataset, ZarrDenseDataset, ZarrSparseDataset])
@pytest.mark.skipif(
    platform.system() == "Linux",
    reason="See: https://github.com/scverse/anndata/issues/2021 potentially",
)
def test_torch_multiprocess_dataloading_zarr(mock_store, loader):
    """
    Test that the ZarrDatasets can be used with PyTorch's DataLoader in a multiprocess context and that each element of
    the dataset gets yielded once.
    """
    from torch.utils.data import DataLoader

    if issubclass(loader, ZarrSparseDataset):
        ds = ZarrSparseDataset(
            chunk_size=10, preload_nchunks=4, shuffle=True, return_index=True
        )
        ds.add_datasets(**concat([open_sparse(p) for p in mock_store.glob("*.zarr")]))
        x_ref = (
            read_lazy_store(mock_store, obs_columns=["label"])
            .layers["sparse"]
            .compute()
            .toarray()
        )
    elif issubclass(loader, ZarrDenseDataset):
        ds = ZarrDenseDataset(
            chunk_size=10, preload_nchunks=4, shuffle=True, return_index=True
        )
        ds.add_datasets(**concat([open_dense(p) for p in mock_store.glob("*.zarr")]))
        x_ref = read_lazy_store(mock_store, obs_columns=["label"]).X.compute(
            scheduler="single-threaded"
        )
    elif issubclass(loader, DaskDataset):
        adata = read_lazy_store(mock_store, obs_columns=["label"])
        adata.obs["order"] = np.arange(adata.shape[0])
        ds = DaskDataset(
            adata,
            label_column="order",
            n_chunks=4,
            shuffle=True,
        )
        x_ref = adata.X.compute(scheduler="single-threaded")
    else:
        raise ValueError("Unknown loader type")

    dataloader = DataLoader(
        ds,
        batch_size=32,
        num_workers=4,
        collate_fn=_custom_collate_fn,
    )
    x_list, idx_list = [], []
    for batch in dataloader:
        x, idxs = batch
        x_list.append(x)
        idx_list.append(idxs.ravel())

    x = np.vstack(x_list)
    idxs = np.concatenate(idx_list)

    assert np.array_equal(x[np.argsort(idxs)], x_ref)<|MERGE_RESOLUTION|>--- conflicted
+++ resolved
@@ -1,11 +1,7 @@
 from __future__ import annotations
 
-<<<<<<< HEAD
 from typing import TYPE_CHECKING, TypedDict
-=======
 import platform
-from typing import TYPE_CHECKING
->>>>>>> 108d27cb
 
 import anndata as ad
 import numpy as np
