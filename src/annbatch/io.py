--- conflicted
+++ resolved
@@ -82,12 +82,6 @@
                     f"Choose a dense shard obs {dense_shard_obs} and chunk obs {dense_chunk_obs} with non-zero size less than the number of observations {elem.shape[0]}"
                 )
             dataset_kwargs = {
-<<<<<<< HEAD
-=======
-                "shards": (min(dense_shard_size, elem.shape[0]),) + (elem.shape[1:]),  # only shard over 1st dim
-                "chunks": (min(dense_chunk_size, elem.shape[0]),) + (elem.shape[1:]),  # only chunk over 1st dim
-                "compressors": compressors,
->>>>>>> 0b81daa5
                 **dataset_kwargs,
                 "shards": (shard_size,) + elem.shape[1:],  # only shard over 1st dim
                 "chunks": (chunk_size,) + elem.shape[1:],  # only chunk over 1st dim
@@ -106,7 +100,6 @@
     zarr.consolidate_metadata(group.store)
 
 
-<<<<<<< HEAD
 def _check_for_mismatched_keys(paths: Iterable[PathLike[str]] | Iterable[str]):
     num_raw_in_adata = 0
     found_keys: dict[str, defaultdict[str, int]] = {"layers": defaultdict(lambda: 0), "obsm": defaultdict(lambda: 0)}
@@ -132,13 +125,10 @@
                 )
 
 
-def _lazy_load_with_obs_var_in_memory(paths: Iterable[PathLike[str]] | Iterable[str]):
-=======
 def _lazy_load_anndatas(
     paths: Iterable[PathLike[str]] | Iterable[str],
     load_function: Callable[[PathLike[str] | str], ad.AnnData] = ad.experimental.read_lazy,
 ):
->>>>>>> 0b81daa5
     adatas = []
     for path in paths:
         adata = load_function(path)
@@ -289,12 +279,8 @@
     """
     Path(output_path).mkdir(parents=True, exist_ok=True)
     ad.settings.zarr_write_format = 3
-<<<<<<< HEAD
     _check_for_mismatched_keys(adata_paths)
-    adata_concat = _lazy_load_with_obs_var_in_memory(adata_paths)
-=======
     adata_concat = _lazy_load_anndatas(adata_paths, load_function=load_function)
->>>>>>> 0b81daa5
     adata_concat.obs_names_make_unique()
     chunks = _create_chunks_for_shuffling(adata_concat, n_obs_per_dataset, shuffle=shuffle)
 
@@ -304,20 +290,7 @@
     for i, chunk in enumerate(tqdm(chunks)):
         var_mask = adata_concat.var_names.isin(var_subset)
         adata_chunk = adata_concat[chunk, :][:, var_mask].copy()
-<<<<<<< HEAD
-        adata_chunk.X = adata_chunk.X.persist()
-        if adata_chunk.raw is not None:
-            adata_raw = adata_chunk.raw.to_adata()
-            adata_raw.X = adata_raw.X.persist()
-            del adata_chunk.raw
-            adata_chunk.raw = adata_raw
-        for dict_elem in [adata_chunk.obsm, adata_chunk.layers]:
-            for k, elem in dict_elem.items():
-                if isinstance(elem, DaskArray):
-                    dict_elem[k] = elem.persist()
-=======
         adata_chunk = _persist_adata_in_memory(adata_chunk)
->>>>>>> 0b81daa5
         if shuffle:
             # shuffle adata in memory to break up individual chunks
             idxs = np.random.default_rng().permutation(np.arange(len(adata_chunk)))
