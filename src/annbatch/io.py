--- conflicted
+++ resolved
@@ -24,10 +24,7 @@
 def write_sharded(
     group: zarr.Group,
     adata: ad.AnnData,
-<<<<<<< HEAD
     *,
-=======
->>>>>>> 07b27fb1
     sparse_chunk_size: int = 32768,
     sparse_shard_size: int = 134_217_728,
     dense_chunk_obs: int = 1024,
@@ -211,17 +208,14 @@
         var_mask = adata_concat.var_names.isin(var_subset)
         adata_chunk = adata_concat[chunk, :][:, var_mask].copy()
         adata_chunk.X = adata_chunk.X.persist()
-<<<<<<< HEAD
         if adata_chunk.raw is not None:
             adata_raw = adata_chunk.raw.to_adata()
             adata_raw.X = adata_raw.X.persist()
             del adata_chunk.raw
             adata_chunk.raw = adata_raw
-=======
         for k, elem in adata_chunk.obsm.items():
             if isinstance(elem, DaskArray):
                 adata_chunk.obsm[k] = elem.persist()
->>>>>>> 07b27fb1
         if shuffle:
             # shuffle adata in memory to break up individual chunks
             idxs = np.random.default_rng().permutation(np.arange(len(adata_chunk)))
