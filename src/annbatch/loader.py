--- conflicted
+++ resolved
@@ -15,23 +15,9 @@
 from scipy import sparse as sp
 from zarr import Array as ZarrArray
 
-<<<<<<< HEAD
 from annbatch.sampler import Sampler, SliceSampler
 from annbatch.types import BackingArray_T, InputInMemoryArray_T, OutputInMemoryArray_T
 from annbatch.utils import CSRContainer, MultiBasicIndexer, check_lt_1, check_var_shapes, split_given_size, to_torch
-=======
-from annbatch.types import BackingArray_T, InputInMemoryArray_T, LoaderOutput, OutputInMemoryArray_T
-from annbatch.utils import (
-    CSRContainer,
-    MultiBasicIndexer,
-    WorkerHandle,
-    _batched,
-    check_lt_1,
-    check_var_shapes,
-    split_given_size,
-    to_torch,
-)
->>>>>>> f84e673a
 
 from .compat import IterableDataset
 
@@ -124,13 +110,9 @@
     _preload_to_gpu: bool = True
     _drop_last: bool = False
     _to_torch: bool = True
-<<<<<<< HEAD
     _shuffle: bool = False
     _used_anndata_adder: bool = False
     _batch_sampler: Sampler[list[slice]] | None
-=======
-    _shuffle: bool
->>>>>>> f84e673a
     _preload_nchunks: int
     _chunk_size: int
     _dataset_elem_cache: dict[int, CSRDatasetElems]
