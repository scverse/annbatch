```{include} ../README.md
:end-before: <!--FOOTER-->
```

## In Depth

Let's go through the above example:

### Preprocessing

```python
create_anndata_collection(
    adata_paths=[
        "path/to/your/file1.h5ad",
        "path/to/your/file2.h5ad"
    ],
    output_path="path/to/output/store",  # a directory containing `chunk_{i}.zarr`
    shuffle=True,  # shuffling is needed if you want to use chunked access
)
```

First, you converted your existing `.h5ad` files into a zarr-backed anndata format.
In the process, the data gets shuffled and is distributed across several anndata files.
Shuffling is important to ensure model convergence, especially because of our contiguous data fetching scheme which is not perfectly random.
The output is a collection of sharded zarr anndata files, meant to reduce the burden on file systems of indexing.
See the [zarr docs on sharding][] for more information.

[zarr docs on sharding]: https://zarr.readthedocs.io/en/stable/user-guide/arrays/#sharding


### Data loading

#### Chunked access

```python
ds = Batcher(
    batch_size=4096,
    chunk_size=32,
    preload_nchunks=256,
).add_anndatas(
    [
        ad.AnnData(
            # note that you can open an anndata file using any type of zarr store
            X=ad.io.sparse_dataset(zarr.open(p)["X"]),
            obs=ad.io.read_elem(zarr.open(p)["obs"]),
        )
        for p in PATH_TO_STORE.glob("*.zarr")
    ],
    obs_keys="label_column",
)

# Iterate over dataloader (plugin replacement for torch.utils.DataLoader)
for batch in ds:
    ...
```

The data loader implements a chunked fetching strategy where `preload_nchunks` number of continguous-chunks of size `chunk_size` are loaded.
`chunk_size` corresponds the number of rows of `anndata` store to load sequentially.

For performance reasons, you should use our dataloader directly without wrapping it into a {class}`torch.utils.data.DataLoader`.
Your code will work the same way as with a {class}`torch.utils.data.DataLoader`, but you will get better performance.

In order to take advantage of the sharded zarr files performance, though, locally, you *must* set the codec pipeline to use {doc}`zarrs-python <zarrs:index>` when reading.
Using {mod}`zarr` on its own will not yield high performance for local filesystems.
We have not tested remote data (i.e., using {func}`zarr.open` with a {class}`zarr.storage.ObjectStore`) but because we use {mod}`zarr`, this data loader should also work over cloud connections via relevant zarr stores.
Note that {doc}`zarrs-python <zarrs:index>` cannot be used with these sorts of non-local stores.

#### User configurable sampling strategy

At the moment we do not support user-configurable sampling strategies like weighting or sampling.
With a pre-shuffled store and blocked access, your model fit should not be affected by using chunked access.

<<<<<<< HEAD
If you are interested in contributing this feature to the project or leaning more, please get in touch on [zulip](https://scverse.zulipchat.com/) or via the GitHub issues here.

If you want to use {class}`torch.utils.data.DataLoader` to accelerate perfect random sampling (i.e., wrapping {class}`~annbatch.Batcher` with `batch_size=1` and `chunk_size=1`) or begin to experiment with implementing weighted sampling schemes, you will need to pass in `multiprocessing_context="spawn"` to the {class}`torch.utils.data.DataLoader` (see {issue}`google/tensorstore#61`, for example).
=======
If you are interested in contributing this feature to the project or learning more, please get in touch on [zulip](https://scverse.zulipchat.com/) or via the GitHub issues here.
>>>>>>> a318bd06

If you want to use {class}`torch.utils.data.DataLoader` to accelerate perfect random sampling (i.e., wrapping {class}`~annbatch.ZarrSparseDataset` with `chunk_size=1`) or begin to experiment with implementing weighted sampling schemes, you will need to pass in `multiprocessing_context="spawn"` to the {class}`torch.utils.data.DataLoader` (see {issue}`google/tensorstore#61`, for example).

### Speed comparison to other dataloaders

We provide a speed comparison to other comparable dataloaders below:

<img src="_static/speed_comparision.png" alt="speed_comparison" width="400">

We've run the above benchmark on an AWS `ml.m5.8xlarge` instance.
The code to reproduce the above results can be found on LaminHub:

* [Benchmark results](https://lamin.ai/laminlabs/arrayloader-benchmarks/transform/e6Ry7noc4Y0d)
* [annbatch code](https://lamin.ai/laminlabs/arrayloader-benchmarks/transform/yl0iTPhJjkqW)
* [MappedCollection code](https://lamin.ai/laminlabs/arrayloader-benchmarks/transform/YfzHfoomTkfu)
* [scDataset code](https://lamin.ai/laminlabs/arrayloader-benchmarks/transform/L6CAf9w0qdQj)

### Why data loading speed matters?

Most models for scRNA-seq data are pretty small in terms of model size compared to models in other domains like computer vision or natural language processing.
This size differential puts significantly more pressure on the data loading pipeline to fully utilize a modern GPU.
Intuitively, if the model is small, doing the actual computation is relatively fast.
Hence, to keep the GPU fully utilized, the data loading needs to be a lot faster.

As an illustrative, example let's train a logistic regression model ([notebook hosted on LaminHub](https://lamin.ai/laminlabs/arrayloader-benchmarks/transform/cV00NQStCAzA?filter%5Band%5D%5B0%5D%5Bor%5D%5B0%5D%5Bbranch.name%5D%5Beq%5D=main&filter%5Band%5D%5B1%5D%5Bor%5D%5B0%5D%5Bis_latest%5D%5Beq%5D=true)).
Our example model has 20.000 input features and 100 output classes.
We can now look how the total fit time changes with data loading speed:

<img src="_static/fit_time_vs_loading_speed.png" alt="fit_time_vs_loading_speed" width="400">

From the graph we can see that the fit time can be decreased substantially with faster data loading speeds (several orders of magnitude).
E.g. we are able to reduce the fit time from ~280s for a data loading speed of ~1000 samples/sec to ~1.5s for a data loading speed of ~1.000.000 samples/sec.
This speedup is more than 100x and shows the significant impact data loading has on total training time.

### When would you use this data laoder?

As we just showed, data loading speed matters for small models (e.g., on the order of an scVI model, but perhaps not a " foundation model").
But loading minibatches of bytes off disk will be almost certainly slower than loading them from an in-memory source.
Thus, as a first step to assessing your needs, if your data fits in memory, load it into memory.
To accelerate reading the data into memory, you may still find {doc}`zarrs-python <zarrs:index>` in conjunction with sharding still helpful in the same way it accelerates io here.
To this end, please have a look at [this gist](https://gist.github.com/ilan-gold/c73383def3798df2724405aa64e40c3d) comparing file loading speeds between {func}`anndata.io.read_zarr` and {func}`anndata.io.read_h5ad`.
It highlights how {doc}`zarrs-python <zarrs:index>` and sharding can help there as well.
However, once you have too much data to fit into memory, for whatever reason, the data loading functionality offered here can provide significant speedups over state of the art out-of-core dataloaders.

```{include} ../README.md
:start-after: <!--FOOTER-->
```

```{toctree}
:hidden: true
:maxdepth: 1

api.md
zarr-configuration.md
changelog.md
contributing.md
references.md
notebooks/index
```<|MERGE_RESOLUTION|>--- conflicted
+++ resolved
@@ -70,15 +70,9 @@
 At the moment we do not support user-configurable sampling strategies like weighting or sampling.
 With a pre-shuffled store and blocked access, your model fit should not be affected by using chunked access.
 
-<<<<<<< HEAD
-If you are interested in contributing this feature to the project or leaning more, please get in touch on [zulip](https://scverse.zulipchat.com/) or via the GitHub issues here.
+If you are interested in contributing this feature to the project or learning more, please get in touch on [zulip](https://scverse.zulipchat.com/) or via the GitHub issues here.
 
-If you want to use {class}`torch.utils.data.DataLoader` to accelerate perfect random sampling (i.e., wrapping {class}`~annbatch.Batcher` with `batch_size=1` and `chunk_size=1`) or begin to experiment with implementing weighted sampling schemes, you will need to pass in `multiprocessing_context="spawn"` to the {class}`torch.utils.data.DataLoader` (see {issue}`google/tensorstore#61`, for example).
-=======
-If you are interested in contributing this feature to the project or learning more, please get in touch on [zulip](https://scverse.zulipchat.com/) or via the GitHub issues here.
->>>>>>> a318bd06
-
-If you want to use {class}`torch.utils.data.DataLoader` to accelerate perfect random sampling (i.e., wrapping {class}`~annbatch.ZarrSparseDataset` with `chunk_size=1`) or begin to experiment with implementing weighted sampling schemes, you will need to pass in `multiprocessing_context="spawn"` to the {class}`torch.utils.data.DataLoader` (see {issue}`google/tensorstore#61`, for example).
+If you want to use {class}`torch.utils.data.DataLoader` to accelerate perfect random sampling (i.e., wrapping {class}`~annbatch.Batcher` with `chunk_size=1`) or begin to experiment with implementing weighted sampling schemes, you will need to pass in `multiprocessing_context="spawn"` to the {class}`torch.utils.data.DataLoader` (see {issue}`google/tensorstore#61`, for example).
 
 ### Speed comparison to other dataloaders
 
