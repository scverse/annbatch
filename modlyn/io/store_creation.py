--- conflicted
+++ resolved
@@ -1,11 +1,7 @@
 import random
 from collections.abc import Iterable, Mapping
 from os import PathLike
-<<<<<<< HEAD
 from pathlib import Path
-=======
-from os.path import join
->>>>>>> 1a764a8a
 from typing import Any
 
 import anndata as ad
@@ -87,13 +83,9 @@
     shard_size: int = 65536,
     shuffle_buffer_size: int = 1_048_576,
 ):
-<<<<<<< HEAD
     Path(output_path).mkdir(parents=True, exist_ok=True)
-=======
-    os.makedirs(output_path, exist_ok=True)  # noqa: PTH103
     ad.settings.zarr_write_format = 3  # Needed to support sharding in Zarr
     print("setting ad.settings.zarr_write_format to 3")
->>>>>>> 1a764a8a
     adata_concat = _lazy_load_h5ads(adata_paths)
     shuffle_chunks = _create_chunks_for_shuffling(adata_concat, shuffle_buffer_size)
 
@@ -111,20 +103,12 @@
             var=adata_concat if var_subset is None else adata_concat.var[var_subset],
         )
         # shuffle adata in memory to break up individual chunks
-<<<<<<< HEAD
         idxs = np.random.default_rng().permutation(np.arange(len(adata_chunk)))
-=======
-        idxs = np.random.permutation(np.arange(len(adata_chunk)))  # noqa: NPY002
->>>>>>> 1a764a8a
         adata_chunk.X = adata_chunk.X[idxs, :]
         adata_chunk.obs = adata_chunk.obs.iloc[idxs]
         # convert to dense format before writing to disk
         adata_chunk.X = adata_chunk.X.map_blocks(
             lambda xx: xx.toarray().astype("f4"), dtype="f4"
         )
-<<<<<<< HEAD
         f = zarr.open(Path(output_path) / f"chunk_{i}.zarr", mode="w")
-=======
-        f = zarr.open(join(output_path, f"chunk_{i}.zarr"), mode="w")  # noqa: PTH118
->>>>>>> 1a764a8a
         _write_sharded(f, adata_chunk, chunk_size=chunk_size, shard_size=shard_size)