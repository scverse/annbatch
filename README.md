--- conflicted
+++ resolved
@@ -40,11 +40,7 @@
 
 [badge-docs]: https://img.shields.io/readthedocs/annbatch
 
-<<<<<<< HEAD
 A data loader and io utilities for minibatching on-disk AnnData, co-developed by [Lamin Labs][] and [scverse][]
-=======
-Data loader and io utilities for minibatching on-disk AnnData, co-developed by [lamin][] and [scverse][]
->>>>>>> c1c69d58
 
 ## Getting started
 
