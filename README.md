--- conflicted
+++ resolved
@@ -27,13 +27,8 @@
 # annbatch
 
 > [!CAUTION]
-<<<<<<< HEAD
-> This package does not have a stable API. However, we do not anticipate the on-disk format to change as it is simply an
-> anndata file.
-=======
 > This package does not have a stable API.
   However, we do not anticipate the on-disk format to change in an incompatible manner.
->>>>>>> 7c468ad1
 
 [![Tests][badge-tests]][tests]
 [![Documentation][badge-docs]][documentation]
@@ -85,11 +80,7 @@
         "path/to/your/file1.h5ad",
         "path/to/your/file2.h5ad"
     ],
-<<<<<<< HEAD
-    output_path="path/to/output/store",  # a directory containing `chunk_{i}.zarr`
-=======
     output_path="path/to/output/collection", # a directory containing `dataset_{i}.zarr`
->>>>>>> 7c468ad1
     shuffle=True,  # shuffling is needed if you want to use chunked access
 )
 ```
@@ -130,72 +121,13 @@
     ...
 ```
 
-<<<<<<< HEAD
-For performance reasons, you should use our dataloader directly without wrapping it into a {class}
-`torch.utils.data.dataloader`.
-Your code will work the same way as with a {class}`torch.utils.data.dataloader`, but you will get better performance.
-
-#### User configurable sampling strategy
-
-At the moment we do not support user-configurable sampling strategies like weighting or sampling.
-With a pre-shuffled store and blocked access, your model fit should not be affected by using chunked access.
-
-If you are interested in contributing this feature to the project or leaning more, please get in touch
-on [zulip](https://scverse.zulipchat.com/) or via the GitHub issues here.
-
-## Speed comparison to other dataloaders
-
-We provide a speed comparison to other comparable dataloaders below.
-Notably, our data loader comes with a significant speedup compared to other dataloaders:
-
-<img src="docs/_static/speed_comparision.png" alt="fit_time_vs_loading_speed" width="400">
-
-We've run the above benchmark on an AWS `ml.m5.8xlarge` instance.
-The code to reproduce the above results can be found on LaminHub:
-
-* [Benchmark results](https://lamin.ai/laminlabs/arrayloader-benchmarks/transform/e6Ry7noc4Y0d)
-* [Arrayloaders code](https://lamin.ai/laminlabs/arrayloader-benchmarks/transform/yl0iTPhJjkqW)
-* [MappedCollection code](https://lamin.ai/laminlabs/arrayloader-benchmarks/transform/YfzHfoomTkfu)
-* [scDataset code](https://lamin.ai/laminlabs/arrayloader-benchmarks/transform/L6CAf9w0qdQj)
-
-## Why data loading speed matters?
-
-Most models for scRNA-seq data are pretty small in terms of model size compared to models in other domains like computer
-vision or natural language processing.
-This size differential puts significantly more pressure on the data loading pipeline to fully utilize a modern GPU.
-Intuitively, if the model is small, doing the actual computation is relatively fast.
-Hence, to keep the GPU fully utilized, the data loading needs to be a lot faster.
-
-As an illustrative, example let's train a logistic regression
-model ([notebook hosted on LaminHub](https://lamin.ai/laminlabs/arrayloader-benchmarks/transform/cV00NQStCAzA?filter%5Band%5D%5B0%5D%5Bor%5D%5B0%5D%5Bbranch.name%5D%5Beq%5D=main&filter%5Band%5D%5B1%5D%5Bor%5D%5B0%5D%5Bis_latest%5D%5Beq%5D=true)).
-Our example model has 20.000 input features and 100 output classes. We can now look how the total fit time changes with
-data loading speed:
-=======
 <!--TODO: proper intersphinx and/or migrate note-->
->>>>>>> 7c468ad1
 
 For usage of our loader inside of `torch`, please see our [this note](https://annbatch.readthedocs.io/en/latest/#user-configurable-sampling-strategy) for more info. At the minimum, be aware that deadlocking will occur on linux unless you pass `multiprocessing_context="spawn"` to the `DataLoader`.
 
-<<<<<<< HEAD
-From the graph we can see that the fit time can be decreased substantially with faster data loading speeds (several
-orders of magnitude).
-E.g. we are able to reduce the fit time from ~280s for a data loading speed of ~1000 samples/sec to ~1.5s for a data
-loading speed of ~1.000.000 samples/sec.
-This speedup is more than 100x and shows the significant impact data loading has on total training time.
-
-## When would you use this data laoder?
-
-As we just showed, data loading speed matters for small models (e.g., on the order of an scVI model, but perhaps not a "
-foundation model").
-But loading minibatches of bytes off disk will be almost certainly slower than loading them from an in-memory source.
-Thus, as a first step to assessing your needs, if your data fits in memory, load it into memory.
-However, once you have too much data to fit into memory, for whatever reason, the data loading functionality offered
-here can provide significant speedups over state of the art out-of-core dataloaders.
-=======
 <!--HEADER-->
 
 For a deeper dive into this example, please see the [in-depth section of our docs][]
->>>>>>> 7c468ad1
 
 <!--FOOTER-->
 ## Release notes
